package auth

import (
	"context"
	"fmt"
	"net/http"
	"net/url"
	"strings"

	"github.com/micro/go-micro/v2/api/resolver"
	"github.com/micro/go-micro/v2/api/server"
	"github.com/micro/go-micro/v2/auth"
	"github.com/micro/go-micro/v2/client/selector"
	"github.com/micro/go-micro/v2/logger"
	"github.com/micro/go-micro/v2/util/ctx"
	inauth "github.com/micro/micro/v2/internal/auth"
	"github.com/micro/micro/v2/internal/namespace"
)

// Wrapper wraps a handler and authenticates requests
func Wrapper(r resolver.Resolver, prefix string) server.Wrapper {
	return func(h http.Handler) http.Handler {
		return authWrapper{
			handler:       h,
			resolver:      r,
			servicePrefix: prefix,
			auth:          auth.DefaultAuth,
		}
	}
}

type authWrapper struct {
	handler       http.Handler
	auth          auth.Auth
	resolver      resolver.Resolver
	servicePrefix string
}

func (a authWrapper) ServeHTTP(w http.ResponseWriter, req *http.Request) {
	// Determine the name of the service being requested
	endpoint, err := a.resolver.Resolve(req)
	if err == resolver.ErrInvalidPath || err == resolver.ErrNotFound {
		// a file not served by the resolver has been requested (e.g. favicon.ico)
		endpoint = &resolver.Endpoint{Path: req.URL.Path, Domain: namespace.DefaultNamespace}
	} else if err != nil {
		logger.Error(err)
		http.Error(w, err.Error(), 500)
		return
	} else {
		// set the endpoint in the context so it can be used to resolve
		// the request later
		ctx := context.WithValue(req.Context(), resolver.Endpoint{}, endpoint)
		*req = *req.Clone(ctx)
	}

	// Determine the namespace and set it in the header
	ns := req.Header.Get(namespace.NamespaceKey)
	if len(ns) == 0 {
		ns = endpoint.Domain
		req.Header.Set(namespace.NamespaceKey, ns)
	}

	// Set the metadata so we can access it in micro api / web
	req = req.WithContext(ctx.FromRequest(req))

	// Extract the token from the request
	var token string
	if header := req.Header.Get("Authorization"); len(header) > 0 {
		// Extract the auth token from the request
		if strings.HasPrefix(header, auth.BearerScheme) {
			token = header[len(auth.BearerScheme):]
		}
	} else {
		// Get the token out the cookies if not provided in headers
		if c, err := req.Cookie("micro-token"); err == nil && c != nil {
			token = strings.TrimPrefix(c.Value, inauth.TokenCookieName+"=")
			req.Header.Set("Authorization", auth.BearerScheme+token)
		}
	}

	// Get the account using the token, some are unauthenticated, so the lack of an
	// account doesn't necesserially mean a forbidden request
	acc, _ := a.auth.Inspect(token)

	// Ensure the accounts issuer matches the namespace being requested
	if acc != nil && len(acc.Issuer) > 0 && acc.Issuer != ns {
		http.Error(w, "Account not issued by "+ns, 403)
		return
	}

<<<<<<< HEAD
=======
	// Determine the name of the service being requested
	endpoint, err := a.resolver.Resolve(req)
	if err == resolver.ErrInvalidPath || err == resolver.ErrNotFound || err == selector.ErrNoneAvailable {
		// a file not served by the resolver has been requested (e.g. favicon.ico)
		endpoint = &resolver.Endpoint{Path: req.URL.Path}
	} else if err != nil {
		logger.Error(err)
		http.Error(w, err.Error(), 500)
		return
	} else {
		// set the endpoint in the context so it can be used to resolve
		// the request later
		ctx := context.WithValue(req.Context(), resolver.Endpoint{}, endpoint)
		*req = *req.Clone(ctx)
	}

>>>>>>> cc1ec57f
	// construct the resource name, e.g. home => go.micro.web.home
	resName := a.servicePrefix + "." + endpoint.Name

	// determine the resource path. there is an inconsistency in how resolvers
	// use method, some use it as Users.ReadUser (the rpc method), and others
	// use it as the HTTP method, e.g GET. TODO: Refactor this to make it consistent.
	resEndpoint := endpoint.Path
	if len(endpoint.Path) == 0 {
		resEndpoint = endpoint.Method
	}

	// Perform the verification check to see if the account has access to
	// the resource they're requesting
	res := &auth.Resource{Type: "service", Name: resName, Endpoint: resEndpoint}
	if err := a.auth.Verify(acc, res, auth.VerifyContext(req.Context())); err == nil {
		// The account has the necessary permissions to access the resource
		a.handler.ServeHTTP(w, req)
		return
	}

	// The account is set, but they don't have enough permissions, hence
	// we return a forbidden error.
	if acc != nil {
		http.Error(w, "Forbidden request", 403)
		return
	}

	// If there is no auth login url set, 401
	loginURL := a.auth.Options().LoginURL
	if loginURL == "" {
		http.Error(w, "unauthorized request", 401)
		return
	}

	// Redirect to the login path
	params := url.Values{"redirect_to": {req.URL.String()}}
	loginWithRedirect := fmt.Sprintf("%v?%v", loginURL, params.Encode())
	http.Redirect(w, req, loginWithRedirect, http.StatusTemporaryRedirect)
}<|MERGE_RESOLUTION|>--- conflicted
+++ resolved
@@ -88,25 +88,6 @@
 		return
 	}
 
-<<<<<<< HEAD
-=======
-	// Determine the name of the service being requested
-	endpoint, err := a.resolver.Resolve(req)
-	if err == resolver.ErrInvalidPath || err == resolver.ErrNotFound || err == selector.ErrNoneAvailable {
-		// a file not served by the resolver has been requested (e.g. favicon.ico)
-		endpoint = &resolver.Endpoint{Path: req.URL.Path}
-	} else if err != nil {
-		logger.Error(err)
-		http.Error(w, err.Error(), 500)
-		return
-	} else {
-		// set the endpoint in the context so it can be used to resolve
-		// the request later
-		ctx := context.WithValue(req.Context(), resolver.Endpoint{}, endpoint)
-		*req = *req.Clone(ctx)
-	}
-
->>>>>>> cc1ec57f
 	// construct the resource name, e.g. home => go.micro.web.home
 	resName := a.servicePrefix + "." + endpoint.Name
 
