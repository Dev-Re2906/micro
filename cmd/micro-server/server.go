--- conflicted
+++ resolved
@@ -58,20 +58,13 @@
 	render := func(w http.ResponseWriter, tmpl *template.Template, data any) error {
 		return tmpl.Execute(w, data)
 	}
-<<<<<<< HEAD
 
 	http.Handle("/html/", http.StripPrefix("/html/", http.FileServer(http.FS(staticFS))))
 
-=======
-
-	http.Handle("/html/", http.StripPrefix("/html/", http.FileServer(http.FS(staticFS))))
-
->>>>>>> 33debac0
 	http.HandleFunc("/", func(w http.ResponseWriter, r *http.Request) {
 		path := r.URL.Path
 		if path == "/" {
 			_ = render(w, webTmpl, map[string]any{"Title": "Micro Web", "WebLink": "/", "Content": nil})
-<<<<<<< HEAD
 			return
 		}
 		if path == "/api" || path == "/api/" {
@@ -206,122 +199,10 @@
 			return
 		}
 		if path == "/status" {
-=======
-			return
-		}
-		if path == "/api" || path == "/api/" {
-			apiCache.Lock()
-			useCache := false
-			if apiCache.data != nil && time.Since(apiCache.time) < 30*time.Second {
-				useCache = true
-			}
-			var apiData map[string]any
-			if useCache {
-				apiData = apiCache.data
-			} else {
-				services, _ := registry.ListServices()
-				var apiServices []map[string]any
-				for _, srv := range services {
-					srvs, err := registry.GetService(srv.Name)
-					if err != nil || len(srvs) == 0 {
-						continue
-					}
-					s := srvs[0]
-					if len(s.Endpoints) == 0 {
-						continue
-					}
-					endpoints := []map[string]any{}
-					for _, ep := range s.Endpoints {
-						parts := strings.Split(ep.Name, ".")
-						if len(parts) != 2 {
-							continue
-						}
-						apiPath := fmt.Sprintf("/api/%s/%s/%s", s.Name, parts[0], parts[1])
-						var params, response string
-						if ep.Request != nil && len(ep.Request.Values) > 0 {
-							params += "<ul class=\"ml-4 mb-2\">"
-							for _, v := range ep.Request.Values {
-								params += fmt.Sprintf("<li><b>%s</b> <span class=\"text-gray-500\">%s</span></li>", v.Name, v.Type)
-							}
-							params += "</ul>"
-						} else {
-							params = "<i class=\"text-gray-500\">No parameters</i>"
-						}
-						if ep.Response != nil && len(ep.Response.Values) > 0 {
-							response += "<ul class=\"ml-4 mb-2\">"
-							for _, v := range ep.Response.Values {
-								response += fmt.Sprintf("<li><b>%s</b> <span class=\"text-gray-500\">%s</span></li>", v.Name, v.Type)
-							}
-							response += "</ul>"
-						} else {
-							response = "<i class=\"text-gray-500\">No response fields</i>"
-						}
-						endpoints = append(endpoints, map[string]any{
-							"Name": ep.Name,
-							"Path": apiPath,
-							"Params": htmltemplate.HTML(params),
-							"Response": htmltemplate.HTML(response),
-						})
-					}
-					apiServices = append(apiServices, map[string]any{
-						"Name": s.Name,
-						"Endpoints": endpoints,
-					})
-				}
-				apiData = map[string]any{"Title": "API", "WebLink": "/", "Services": apiServices}
-				apiCache.data = apiData
-				apiCache.time = time.Now()
-			}
-			apiCache.Unlock()
-			_ = render(w, apiTmpl, apiData)
-			return
-		}
-		if path == "/services" {
-			services, _ := registry.ListServices()
-			var serviceNames []string
-			for _, service := range services {
-				serviceNames = append(serviceNames, service.Name)
-			}
-			_ = render(w, serviceTmpl, map[string]any{"Title": "Services", "WebLink": "/", "Services": serviceNames})
-			return
-		}
-		if path == "/logs" || path == "/logs/" {
 			homeDir, err := os.UserHomeDir()
 			if err != nil {
 				w.WriteHeader(500)
 				w.Write([]byte("Could not get home directory"))
-				return
-			}
-			logsDir := homeDir + "/micro/logs"
-			dirEntries, err := os.ReadDir(logsDir)
-			if err != nil {
-				w.WriteHeader(500)
-				w.Write([]byte("Could not list logs directory: " + err.Error()))
-				return
-			}
-			serviceNames := []string{}
-			for _, entry := range dirEntries {
-				name := entry.Name()
-				if !entry.IsDir() && strings.HasSuffix(name, ".log") && !strings.HasPrefix(name, ".") {
-					serviceNames = append(serviceNames, strings.TrimSuffix(name, ".log"))
-				}
-			}
-			_ = render(w, logsTmpl, map[string]any{"Title": "Logs", "WebLink": "/", "Services": serviceNames})
-			return
-		}
-		if strings.HasPrefix(path, "/logs/") {
-			service := strings.TrimPrefix(path, "/logs/")
-			if service == "" {
-				w.WriteHeader(404)
-				w.Write([]byte("Service not specified"))
-				return
-			}
->>>>>>> 33debac0
-			homeDir, err := os.UserHomeDir()
-			if err != nil {
-				w.WriteHeader(500)
-				w.Write([]byte("Could not get home directory"))
-<<<<<<< HEAD
 				return
 			}
 			pidDir := homeDir + "/micro/run"
@@ -361,7 +242,6 @@
 				status := "stopped"
 				if pid != "-" {
 					if _, err := os.FindProcess(parsePid(pid)); err == nil {
-						// Check if process exists (best effort, works on unix)
 						if processRunning(pid) {
 							status = "running"
 						}
@@ -455,100 +335,6 @@
 					})
 					return
 				}
-=======
-				return
-			}
-			logFilePath := homeDir + "/micro/logs/" + service + ".log"
-			f, err := os.Open(logFilePath)
-			if err != nil {
-				w.WriteHeader(404)
-				w.Write([]byte("Could not open log file for service: " + service))
-				return
-			}
-			defer f.Close()
-			logBytes, err := io.ReadAll(f)
-			if err != nil {
-				w.WriteHeader(500)
-				w.Write([]byte("Could not read log file for service: " + service))
-				return
-			}
-			logText := string(logBytes)
-			_ = render(w, logTmpl, map[string]any{"Title": "Logs for " + service, "WebLink": "/logs", "Service": service, "Log": logText})
-			return
-		}
-		// Match /{service} and /{service}/{endpoint}
-		parts := strings.Split(strings.Trim(path, "/"), "/")
-		if len(parts) >= 1 && parts[0] != "api" && parts[0] != "html" && parts[0] != "services" {
-			service := parts[0]
-			if len(parts) == 1 {
-				s, err := registry.GetService(service)
-				if err != nil || len(s) == 0 {
-					w.WriteHeader(404)
-					w.Write([]byte(fmt.Sprintf("Service not found: %s", service)))
-					return
-				}
-				endpoints := []map[string]string{}
-				for _, ep := range s[0].Endpoints {
-					endpoints = append(endpoints, map[string]string{
-						"Name": ep.Name,
-						"Path": fmt.Sprintf("/%s/%s", service, ep.Name),
-					})
-				}
-				b, _ := json.MarshalIndent(s[0], "", "    ")
-				_ = render(w, serviceTmpl, map[string]any{
-					"Title": "Service: " + service,
-					"WebLink": "/",
-					"ServiceName": service,
-					"Endpoints": endpoints,
-					"Description": string(b),
-				})
-				return
-			}
-			if len(parts) == 2 {
-				service := parts[0]
-				endpoint := parts[1] // Use the actual endpoint name from the URL, e.g. Foo.Bar
-				s, err := registry.GetService(service)
-				if err != nil || len(s) == 0 {
-					w.WriteHeader(404)
-					w.Write([]byte(fmt.Sprintf("Service not found: %s", service)))
-					return
-				}
-				var ep *registry.Endpoint
-				for _, eps := range s[0].Endpoints {
-					if eps.Name == endpoint {
-						ep = eps
-						break
-					}
-				}
-				if ep == nil {
-					w.WriteHeader(404)
-					w.Write([]byte("Endpoint not found"))
-					return
-				}
-				if r.Method == "GET" {
-					// Build form fields from endpoint request values
-					var inputs []map[string]string
-					if ep.Request != nil && len(ep.Request.Values) > 0 {
-						for _, input := range ep.Request.Values {
-							inputs = append(inputs, map[string]string{
-								"Label":      input.Name,
-								"Name":       input.Name,
-								"Placeholder": input.Name,
-								"Value":      "",
-							})
-						}
-					}
-					_ = render(w, formTmpl, map[string]any{
-						"Title":       "Service: " + service,
-						"WebLink":     "/",
-						"ServiceName": service,
-						"EndpointName": ep.Name,
-						"Inputs":      inputs,
-						"Action":      service + "/" + endpoint,
-					})
-					return
-				}
->>>>>>> 33debac0
 				if r.Method == "POST" {
 					var reqBody map[string]interface{}
 					if strings.HasPrefix(r.Header.Get("Content-Type"), "application/json") {
